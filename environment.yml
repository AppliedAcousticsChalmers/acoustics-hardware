name: acoustics-hardware-dev
dependencies:
<<<<<<< HEAD
  - jupyter
  - numpy
=======
  - numpy
  - scipy
  - jupyter
  - sphinx
  - flake8
  - pydocstyle
>>>>>>> 9c8e74bb
  - pip
  - snakeviz
  - pip:
<<<<<<< HEAD
    - -e .
    - ipympl # for interactive plots in jupyter with matplotlib
=======
    - sphinx_rtd_theme
    - -e .
>>>>>>> 9c8e74bb
<|MERGE_RESOLUTION|>--- conflicted
+++ resolved
@@ -1,23 +1,14 @@
 name: acoustics-hardware-dev
 dependencies:
-<<<<<<< HEAD
-  - jupyter
-  - numpy
-=======
   - numpy
   - scipy
   - jupyter
   - sphinx
   - flake8
   - pydocstyle
->>>>>>> 9c8e74bb
   - pip
   - snakeviz
   - pip:
-<<<<<<< HEAD
-    - -e .
-    - ipympl # for interactive plots in jupyter with matplotlib
-=======
     - sphinx_rtd_theme
     - -e .
->>>>>>> 9c8e74bb
+    - ipympl # for interactive plots in jupyter with matplotlib