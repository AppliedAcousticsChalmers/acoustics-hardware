import warnings
import queue
import threading
# import multiprocessing
import collections
import numpy as np
from . import utils
import json
from .generators import GeneratorStop
from .processors import LevelDetector
from .distributors import QDistributor


class Device:
    """Abstract class that provides a consistent framework for different hardware.

    An instance of a specific implementation of of `Device` is typically linked
    to a single physical input/output device. The instance manages connections to
    the device, any attached triggers, enabling/disabling input/output, and
    attached generators.

    Attributes:
        input_active (`~threading.Event`): Controls input state.
            Use `~threading.Event.set` to activate input and `~threading.Event.clear` to deactivate.
        output_active (`~threading.Event`): Controls output state.
            Use `~threading.Event.set` to activate output and `~threading.Event.clear` to deactivate.
        inputs (list[`Channel`]): List of assigned inputs, see `add_input`.
        outputs (list[`Channel`]): List of assigned outputs, see `add_output`.
        max_inputs (`int`): The maximum number of inputs available.
        max_outputs (`int`): The maximum number of outputs available.
        calibrations (`numpy.ndarray`): Calibrations of input channels, defaults to 1 for missing calibrations.

    Todo:
        Remove the `add_trigger`, `remove_trigger`, `add_distributor`, `remove_distributor` and possibly
        `add_generator` and `remove_generator`. Since these other objets will (almost) always have a single device
        which devines the input data for the object it would be reasonable to have said device as a property of that
        object. The code to manage adding/removing from the device will then be implenented in those objects. This
        wil in the long run reduce the number of calls, since the device can be given as an input argument when creating
        the objects. It also allows subclasses to customize how the objects are added to the device.

    """
    _generator_timeout = 1e-3
    _trigger_timeout = 1e-3
    _q_timeout = 1e-3
    _hardware_timeout = 1e-3

    def __init__(self, **kwargs):
        # self.input_active = multiprocessing.Event()
        self.input_active = threading.Event()
        # self.output_active = multiprocessing.Event()
        self.output_active = threading.Event()

        self.inputs = []
        self.outputs = []

        self.__generators = []
        self.__triggers = []
        self.__distributors = []

        # self.__main_stop_event = multiprocessing.Event()
        self.__main_stop_event = threading.Event()
        # self.__main_thread = multiprocessing.Process()
        self.__main_thread = threading.Thread()

        kwargs.setdefault('fs', 1)  # This is required for all devices
        kwargs.setdefault('framesize', 1)
        for key, value in kwargs.items():
            setattr(self, key, value)

    def start(self):
        """Starts the device.

        This creates the connections between the hardware and the software,
        configures the hardware, and initializes triggers and generators.
        Triggers are activated unless manually deactivated beforehand.
        Generators will not start generating data until the output is activated.

        Note:
            This does NOT activate inputs or outputs!
        """
        # self.__main_thread = multiprocessing.Process(target=self._Device__main_target)
        self.__main_thread = threading.Thread(target=self._Device__main_target)

        self.__main_thread.start()

    def stop(self):
        """Stops the device.

        Use this to turn off or disconnect a device safely after a measurement.
        It is not recommended to use this as deactivation control, i.e. you should
        normally not have to make multiple calls to this function.

        """
        self.__main_stop_event.set()
        # self.__process.join(timeout=10)

    def add_input(self, index, **kwargs):
        """Adds a new input `Channel`.

        Arguments:
            index (`int`): Zero-based index of the channel.
            **kwargs: All arguments of `Channel` except ``chtype`` and ``index``.

        """
        if index not in self.inputs and index < self.max_inputs:
            self.inputs.append(Channel(index, 'input', **kwargs))

    def add_output(self, index, **kwargs):
        """Adds a new output `Channel`.

        Arguments:
            index (`int`): Zero-based index of the channel.
            **kwargs: All arguments of `Channel` except ``chtype`` and ``index``.
        """
        if index not in self.outputs and index < self.max_outputs:
            self.outputs.append(Channel(index, 'output', **kwargs))

    @property
    def pre_triggering(self):
        try:
            return self._pre_triggering
        except AttributeError:
            self._pre_triggering = 0
            return self.pre_triggering

    @pre_triggering.setter
    def pre_triggering(self, val):
        if self.__main_thread.is_alive():
            raise UserWarning('It is not possible to change the pre-triggering time while the device is running. Stop the device and perform all setup before starting.')
        else:
            self._pre_triggering = val

    @property
    def post_triggering(self):
        try:
            return self._post_triggering
        except AttributeError:
            self._post_triggering = 0
            return self.post_triggering

    @post_triggering.setter
    def post_triggering(self, val):
        if self.__main_thread.is_alive():
            raise UserWarning('It is not possible to change the post-triggering time while the device is running. Stop the device and perform all setup before starting.')
        else:
            self._post_triggering = val

    @property
    def calibrations(self):
        return np.array([c.calibration if c.calibration is not None else 1 for c in self.inputs])

    def _input_scaling(self, frame):
        """Scales the input for triggering

        This is separate from applying calibration values, which is controlled
        by each trigger. The intention here is to account for data formats,
        e.g. reading data as int32 instead of floats or removing DC offsets.

        Arguments:
            frame (`numpy.ndarray`): Unscaled input frame.
        Returns:
            `numpy.ndarray`: Scaled input frame
        """
        return frame

    @property
    def max_inputs(self):
        return np.inf

    @property
    def max_outputs(self):
        return np.inf

    def _hardware_run(self):
        """This is the primary method in which hardware interfacing should be implemented.

        This method will run in a separate thread. It is responsible for creating the
        connections to the hardware according to the configurations.
        If the device has registered inputs, they should always be read and frames
        should be put in the input Q (in the order registered).
        If the device has registered outputs, frames should be taken from the output Q
        and and output through the physical channels (in the order registered).
        If a specific hardware requires constant data streams, fill the stream
        with zeros if no output data is available. The timings for this must be
        implemented by this method.

        This method is responsible for checking if the stop event is set with the interval
        specified by the hardware timeout attribute. When this thread receives the signal
        to stop, it must close all connections to the device and reset it to a state from
        where it can be started again (possibly from another instance).

        Attributes:
            _hardware_input_Q (`~queue.Queue`): The Q where read input data should go.
            _hardware_output_Q (`~queue.Queue`): The Q where the output data to write is stored.
            _hardware_stop_event (`~threading.Event`): Tells the hardware thread to stop.
            _hardware_timeout (`float`): How often the stop event should be checked.
        """
        raise NotImplementedError('Required method `_hardware_run` not implemented in {}'.format(self.__class__.__name__))

    def flush(self):
        """Used to flush the internal data.

        This can be useful if a measurement needs to be discarded.
        Data that have been removed from the queues, e.g. automatic file writers,
        will not be interfered with.

        Note:
            This will delete data which is still in the stored!
        """
        self.__internal_distributor.flush()

    @property
    def input_data(self):
        """Collects the acquired input data.

        Data in stored internally in the `Device` object while input is active.
        This method is a convenient way to access the data from a measurement
        when more elaborate and automated setups are not required.

        Returns:
            `numpy.ndarray`: Array with the input data.
            Has the shape (n_inputs, n_samples), and the input channels are
            ordered in the same order as they were added.
        """
        return self.__internal_distributor.data

    def calibrate(self, channel, frequency=1e3, value=1, ctype='rms', unit='V'):
        """Calibrates a channel using a reference signal.

        The resulting calibration value and unit is stored as attributes of the
        corresponding `Channel`. Different calibration types should be used for different
        instruments.
        Currently only unfiltered RMS calibrations are implemented. This detects the level
        in the signal for 3 seconds, and uses the final level as the calibration value.

        Arguments:
            channel (`int`): Index of the channel, in the order that they were added to the device.
            frequency (`float`): The frequency of the applied reference signal, defaults to 1 kHz.
            value (`float`): The value of the reference signal, defaults to 1.
            ctype (``'rms'``): Use to switch between different calibration methods. Currently not used.
            unit (`str`): The unit of the calibrated quantity, defaults to ``'V'``.
        Todo:
            - Filtering the input before detecting the level
            - Average over multiple parts
            - Determine a reasonable value of the averaging coefficient
        """
        detector = LevelDetector(device=self, channel=channel, time_constant=12/frequency)
        timer = threading.Timer(interval=3, function=lambda x: self.__triggers.remove(x), args=(detector,))
        self.__triggers.append(detector)
        timer.start()
        timer.join()
        channel = self.inputs[self.inputs.index(channel)]
        channel.calibration = detector.current_level / value
        channel.unit = unit

    def add_distributor(self, distributor):
        """Adds a Distributor to the Device.

        Arguments:
            distributor: The distributor to add.
        Todo:
            Give a warning instead of an error while running.
        """
        if self.__main_thread.is_alive():
            warnings.warn('Adding distributors while the device is running if not guaranteed to be thread safe, and might not be initialized properly. Stop the device and perform all setup before starting.')
        self.__distributors.append(distributor)
        distributor.device = self

    def remove_distributor(self, distributor):
        """Removes a Distributor from the Device.

        Arguments:
            distributor: The distributor to remove.
        Todo:
            Give a warning instead of an error while running.
        """
        if self.__main_thread.is_alive():
            warnings.warn('Removing distributors while the device is running is not guaranteen to be thread safe. Stop the device and perform all setup before starting.')
        self.__distributors.remove(distributor)
        try:
            distributor.remove(self)
        except AttributeError:
            distributor.device = None

    def add_trigger(self, trigger, align_device=None):
        """Adds a Trigger to the Device.

        Arguments:
            trigger: The trigger to add.
        Todo:
            Give a warning instead of an error while running.
        """
        if self.__main_thread.is_alive():
<<<<<<< HEAD
            warnings.warn('Adding triggers while the device is running if not guaranteed to be thread safe, and might not be initialized properly. Stop the device and perform all setup before starting.')
        self.__triggers.append(trigger)
        trigger.device = self
=======
            raise UserWarning('It is not possible to add new triggers while the device is running. Stop the device and perform all setup before starting.')
        else:
            self.__triggers.append(trigger)
            trigger.device = self
            if align_device is not None:
                trigger.align_devices.append(align_device)
>>>>>>> 78b63886

    def remove_trigger(self, trigger):
        """Removes a Trigger from the Device.

        Arguments:
            trigger: The trigger to remove.
        Todo:
            Give a warning instead of an error while running.
        """
        if self.__main_thread.is_alive():
            warnings.warn('Removing triggers while the device is running is not guaranteen to be thread safe. Stop the device and perform all setup before starting.')
        self.__triggers.remove(trigger)
        trigger.device = None

    def add_generator(self, generator):
        """Adds a Generator to the Device.

        Arguments:
            generator: The generator to add.
        Note:
            The order that multiple generators are added to a device
            dictates which output channel receives data from which generator.
            The total number of generated channels must match the number of
            output channels.
        Todo:
            Give a warning instead of an error while running.
        """
        if self.__main_thread.is_alive():
            warnings.warn('Adding generators while the device is running if not guaranteed to be thread safe, and might not be initialized properly. Stop the device and perform all setup before starting.')
        self.__generators.append(generator)
        generator.device = self

    def remove_generator(self, generator):
        """Removes a Generator from the Device.

        Arguments:
            generator: The generator to remove.
        Todo:
            Give a warning instead of an error while running.
        """
        if self.__main_thread.is_alive():
            warnings.warn('Removing generators while the device is running is not guaranteen to be thread safe. Stop the device and perform all setup before starting.')
        self.__generators.remove(generator)
        generator.device = None

    def __reset(self):
        """Resets the `Device`.

        Performs a number of tasks required to restart a device after it has
        been stopped:

        - Clears all stop events
        - Resets all triggers
        - Resets all generators
        - Clears input and output activation

        """
        self.__main_stop_event.clear()
        self._hardware_stop_event.clear()
        for trigger in self.__triggers:
            trigger.reset()
        for generator in self.__generators:
            generator.reset()
        for distributor in self.__distributors:
            distributor.reset()
        self.input_active.clear()
        self.output_active.clear()

    def _Device__main_target(self):
        """Main method for a Device.

        This is the method that is executed when the device is started.
        Four other threads will be started in this method, one for generators,
        one for triggers, one for queue handling, and one for the hardware.
        This method is also responsible for creating most of the queues and
        events that connect the other threads, as well as initializing the
        distributors.
        """
        # The explicit naming of this method is needed on windows for some stange reason.
        # If we rely on the automatic name wrangling for the process target, it will not be found in device subclasses.
        self._hardware_input_Q = queue.Queue()
        self._hardware_output_Q = queue.Queue(maxsize=25)
        self._hardware_stop_event = threading.Event()
        self.__triggered_q = queue.Queue()
        self.__internal_distributor = QDistributor(device=self)
        self.__distributors.append(self.__internal_distributor)
        self.__generator_stop_event = threading.Event()

        # Start hardware in separate thread
        # Manage triggers in separate thread
        # Manage Qs in separate thread
        generator_thread = threading.Thread(target=self.__generator_target)
        hardware_thread = threading.Thread(target=self._hardware_run)
        trigger_thread = threading.Thread(target=self.__trigger_target)
        distributor_thread = threading.Thread(target=self.__distributor_target)

        generator_thread.start()
        hardware_thread.start()
        trigger_thread.start()
        distributor_thread.start()
        # self.__trigger_target()
        # self.__distributor_target()

        self.__main_stop_event.wait()

        self.__generator_stop_event.set()
        generator_thread.join()
        self._hardware_stop_event.set()
        hardware_thread.join()

        self._hardware_input_Q.put(False)
        trigger_thread.join()
        distributor_thread.join()
        self.__reset()

    def __trigger_target(self):
        """Trigger handling method.

        This method will execute as a subthread in the device, responsible
        for managing the attached triggers, and handling input data.

        Todo:
            - Make sure that the sample level triggering works on real hardware
            - Process the remaining frames after the hardware thread has stopped
            - Alignment is a temporary fix, and will not work across multiple devices
        """
        pre_trigger_samples = int(np.ceil(self.pre_triggering * self.fs))
        post_trigger_samples = int(np.ceil(self.post_triggering * self.fs))
        remaining_samples = 0
        data_buffer = collections.deque(maxlen=pre_trigger_samples // self.framesize + 2)
        triggered = False
        self._trigger_alignment = 0

        for trigger in self.__triggers:
            trigger.setup()

        while True:
            # Wait for a frame, if none has arrived within the set timeout, go back and check stop condition
            try:
                this_frame = self._hardware_input_Q.get(timeout=self._trigger_timeout)
            except queue.Empty:
                continue
            if this_frame is False:
                # Stop signal
                break
            # Execute all triggering conditions
            scaled_frame = self._input_scaling(this_frame)
            for trig in self.__triggers:
                trig(scaled_frame)

            # Move the frame to the buffer
            data_buffer.append(this_frame)
            # If the trigger is active, move everything from the data buffer to the triggered Q
            if self.input_active.is_set() and not triggered:
                # Triggering happened between this frame and the last, do pre-prigger aligniment
                triggered = True
                trigger_sample_index = int(self._trigger_alignment * self.fs) + (len(data_buffer) - 1) * self.framesize - pre_trigger_samples
                while trigger_sample_index > 0:
                    if trigger_sample_index >= self.framesize:
                        data_buffer.popleft()
                    else:
                        self.__triggered_q.put(data_buffer.popleft()[..., trigger_sample_index:])
                    trigger_sample_index -= self.framesize
                remaining_samples = len(data_buffer) * self.framesize
            elif self.input_active.is_set():
                # Continue miving data to triggered Q
                remaining_samples += self.framesize
            elif not self.input_active.is_set() and triggered:
                # Just detriggered, set remaining samples correctly
                triggered = False
                remaining_samples = post_trigger_samples + int(self._trigger_alignment * self.fs) + 1

            while remaining_samples > 0:
                try:
                    frame = data_buffer.popleft()
                except IndexError:
                    break
                self.__triggered_q.put(frame[..., :remaining_samples])
                remaining_samples -= frame.shape[-1]

        self.__triggered_q.put(False)  # Signal the q-handler thread to stop

    def __distributor_target(self):
        """Queue handling method.

        This method will execute as a subthread in the device, responsible
        for moving data from the input (while active) to the queues used by
        Distributors.

        Todo:
            Redo the framework for Qs and distributors. If Distributors are made
            callable, we would just call all distributors with the frame. If a
            distributors needs a Q and runs some expensive processing in a different
            thread, is is easy to implement a call function for taking the frame
            and putting it in a Q owned by the distributor.
        """
        for distributor in self.__distributors:
            distributor.setup()

        while True:
            # Wait for a frame, if none has arrived within the set timeout, go back and check stop condition
            try:
                this_frame = self.__triggered_q.get(timeout=self._q_timeout)
            except queue.Empty:
                continue
            for distributor in self.__distributors:
                # Copy the frame to all output Qs
                distributor(this_frame)
            if this_frame is False:
                # Signal to stop, we have sent it to all distributors if they need it
                break

    def __generator_target(self):
        """Generator handling method.

        This method will execute as a subthread in the device, responsible
        for managing attached generators, and generating output frames from
        the generators.
        """
        for generator in self.__generators:
            generator.setup()
        use_prev_frame = False
        while not self.__generator_stop_event.is_set():
            if self.output_active.wait(timeout=self._generator_timeout):
                try:
                    if not use_prev_frame:
                        frame = np.concatenate([generator() for generator in self.__generators])
                except GeneratorStop:
                    self.output_active.clear()
                    continue
                try:
                    self._hardware_output_Q.put(frame, timeout=self._generator_timeout)
                except queue.Full:
                    use_prev_frame = True


class Channel(int):
    """Represents a channel of a device.

    Contains information about a physical channel used.

    Arguments:
        index (`int`): Zero-based index of the channel in the device.
        chtype (``'input'`` or ``'output'``): Type of channel.
        label (`str`, optional): User label for identification of the channel.
        calibration (`float`, optional): Manual calibration value.
        unit (`str`, optional): Physical unit of the calibrated channel.
    """
    @classmethod
    def from_json(cls, json_dict):
        """Creates a channel from json representation.

        Arguments:
            json_dict (`str`): json representation of a dictionary containing
                key-value pairs for the arguments of a `Channel`.
        Returns:
            `Channel`: A channel with the given specification.
        """
        return cls(**json.loads(json_dict))

    def to_json(self):
        """Create json representation of this channel.

        Returns:
            `str`: json representation.
        """
        return json.dumps(self.__dict__)

    def __new__(cls, index, *args, **kwargs):
        return super(Channel, cls).__new__(cls, index)

    def __init__(self, index, chtype, label=None, calibration=None, unit=None):
        self.index = index
        self.chtype = chtype
        self.label = label
        self.calibration = calibration
        self.unit = unit

    def __repr__(self):
        return self.__class__.__name__ + '(' + ', '.join(['{}={}'.format(key, value) for key, value in self.__dict__.items()]) + ')'

    def __str__(self):
        label_str = '' if self.label is None else ' "{}"'.format(self.label)
        calib_str = '' if self.calibration is None else ' ({:.4g} {})'.format(self.calibration, self.unit)
        ch_str = '{chtype} channel {index}'.format(chtype=self.chtype, index=self.index).capitalize()
        return '{ch}{label}{calib}'.format(ch=ch_str, label=label_str, calib=calib_str)<|MERGE_RESOLUTION|>--- conflicted
+++ resolved
@@ -291,18 +291,9 @@
             Give a warning instead of an error while running.
         """
         if self.__main_thread.is_alive():
-<<<<<<< HEAD
             warnings.warn('Adding triggers while the device is running if not guaranteed to be thread safe, and might not be initialized properly. Stop the device and perform all setup before starting.')
         self.__triggers.append(trigger)
         trigger.device = self
-=======
-            raise UserWarning('It is not possible to add new triggers while the device is running. Stop the device and perform all setup before starting.')
-        else:
-            self.__triggers.append(trigger)
-            trigger.device = self
-            if align_device is not None:
-                trigger.align_devices.append(align_device)
->>>>>>> 78b63886
 
     def remove_trigger(self, trigger):
         """Removes a Trigger from the Device.
