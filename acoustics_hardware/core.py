import warnings
import queue
import threading
# import multiprocessing
import collections
import numpy as np
from . import utils
import json
from .generators import GeneratorStop
from .processors import LevelDetector
from .distributors import QDistributor


class Device:
    """Abstract class that provides a consistent framework for different hardware.

    An instance of a specific implementation of of `Device` is typically linked
    to a single physical input/output device. The instance manages connections to
    the device, any attached triggers, enabling/disabling input/output, and
    attached generators.

    Attributes:
        input_active (`~threading.Event`): Controls input state.
            Use `~threading.Event.set` to activate input and `~threading.Event.clear` to deactivate.
        output_active (`~threading.Event`): Controls output state.
            Use `~threading.Event.set` to activate output and `~threading.Event.clear` to deactivate.
        inputs (list[`Channel`]): List of assigned inputs, see `add_input`.
        outputs (list[`Channel`]): List of assigned outputs, see `add_output`.
        max_inputs (`int`): The maximum number of inputs available.
        max_outputs (`int`): The maximum number of outputs available.
        calibrations (`numpy.ndarray`): Calibrations of input channels, defaults to 1 for missing calibrations.

    Todo:
        Remove the `add_trigger`, `remove_trigger`, `add_distributor`, `remove_distributor` and possibly
        `add_generator` and `remove_generator`. Since these other objets will (almost) always have a single device
        which devines the input data for the object it would be reasonable to have said device as a property of that
        object. The code to manage adding/removing from the device will then be implenented in those objects. This
        wil in the long run reduce the number of calls, since the device can be given as an input argument when creating
        the objects. It also allows subclasses to customize how the objects are added to the device.

    """
    _generator_timeout = 1e-3
    _trigger_timeout = 1e-3
    _q_timeout = 1e-3
    _hardware_timeout = 1e-3

    def __init__(self, **kwargs):
        # self.input_active = multiprocessing.Event()
        self.input_active = threading.Event()
        # self.output_active = multiprocessing.Event()
        self.output_active = threading.Event()

        self.inputs = []
        self.outputs = []

        self.__generators = []
        self.__triggers = []
        self.__distributors = []

        # self.__main_stop_event = multiprocessing.Event()
        self.__main_stop_event = threading.Event()
        # self.__main_thread = multiprocessing.Process()
        self.__main_thread = threading.Thread()

        kwargs.setdefault('fs', 1)  # This is required for all devices
        kwargs.setdefault('framesize', 1)
        for key, value in kwargs.items():
            setattr(self, key, value)

    def start(self):
        """Starts the device.

        This creates the connections between the hardware and the software,
        configures the hardware, and initializes triggers and generators.
        Triggers are activated unless manually deactivated beforehand.
        Generators will not start generating data until the output is activated.

        Note:
            This does NOT activate inputs or outputs!
        """
        # self.__main_thread = multiprocessing.Process(target=self._Device__main_target)
        self.__main_thread = threading.Thread(target=self._Device__main_target)

        self.__main_thread.start()

    def stop(self):
        """Stops the device.

        Use this to turn off or disconnect a device safely after a measurement.
        It is not recommended to use this as deactivation control, i.e. you should
        normally not have to make multiple calls to this function.

        """
        self.__main_stop_event.set()
        # self.__process.join(timeout=10)

    def add_input(self, index, **kwargs):
        """Adds a new input `Channel`.

        Arguments:
            index (`int`): Zero-based index of the channel.
            **kwargs: All arguments of `Channel` except ``chtype`` and ``index``.

        """
        if index not in self.inputs and index < self.max_inputs:
            self.inputs.append(Channel(index, 'input', **kwargs))

    def add_output(self, index, **kwargs):
        """Adds a new output `Channel`.

        Arguments:
            index (`int`): Zero-based index of the channel.
            **kwargs: All arguments of `Channel` except ``chtype`` and ``index``.
        """
        if index not in self.outputs and index < self.max_outputs:
            self.outputs.append(Channel(index, 'output', **kwargs))

    @property
    def calibrations(self):
        return np.array([c.calibration if c.calibration is not None else 1 for c in self.inputs])

    def _input_scaling(self, frame):
        """Scales the input for triggering

        This is separate from applying calibration values, which is controlled
        by each trigger. The intention here is to account for data formats,
        e.g. reading data as int32 instead of floats or removing DC offsets.

        Arguments:
            frame (`numpy.ndarray`): Unscaled input frame.
        Returns:
            `numpy.ndarray`: Scaled input frame
        """
        return frame

    @property
    def max_inputs(self):
        return np.inf

    @property
    def max_outputs(self):
        return np.inf

    def _hardware_run(self):
        """This is the primary method in which hardware interfacing should be implemented.

        This method will run in a separate thread. It is responsible for creating the
        connections to the hardware according to the configurations.
        If the device has registered inputs, they should always be read and frames
        should be put in the input Q (in the order registered).
        If the device has registered outputs, frames should be taken from the output Q
        and and output through the physical channels (in the order registered).
        If a specific hardware requires constant data streams, fill the stream
        with zeros if no output data is available. The timings for this must be
        implemented by this method.

        This method is responsible for checking if the stop event is set with the interval
        specified by the hardware timeout attribute. When this thread receives the signal
        to stop, it must close all connections to the device and reset it to a state from
        where it can be started again (possibly from another instance).

        Attributes:
            _hardware_input_Q (`~queue.Queue`): The Q where read input data should go.
            _hardware_output_Q (`~queue.Queue`): The Q where the output data to write is stored.
            _hardware_stop_event (`~threading.Event`): Tells the hardware thread to stop.
            _hardware_timeout (`float`): How often the stop event should be checked.
        """
        raise NotImplementedError('Required method `_hardware_run` not implemented in {}'.format(self.__class__.__name__))

    def flush(self):
        """Used to flush the internal data.

        This can be useful if a measurement needs to be discarded.
        Data that have been removed from the queues, e.g. automatic file writers,
        will not be interfered with.

        Note:
            This will delete data which is still in the stored!
        """
        self.__internal_distributor.flush()

    @property
    def input_data(self):
        """Collects the acquired input data.

        Data in stored internally in the `Device` object while input is active.
        This method is a convenient way to access the data from a measurement
        when more elaborate and automated setups are not required.

        Returns:
            `numpy.ndarray`: Array with the input data.
            Has the shape (n_inputs, n_samples), and the input channels are
            ordered in the same order as they were added.
        """
        return self.__internal_distributor.data

    def calibrate(self, channel, frequency=1e3, value=1, ctype='rms', unit='V'):
        """Calibrates a channel using a reference signal.

        The resulting calibration value and unit is stored as attributes of the
        corresponding `Channel`. Different calibration types should be used for different
        instruments.
        Currently only unfiltered RMS calibrations are implemented. This detects the level
        in the signal for 3 seconds, and uses the final level as the calibration value.

        Arguments:
            channel (`int`): Index of the channel, in the order that they were added to the device.
            frequency (`float`): The frequency of the applied reference signal, defaults to 1 kHz.
            value (`float`): The value of the reference signal, defaults to 1.
            ctype (``'rms'``): Use to switch between different calibration methods. Currently not used.
            unit (`str`): The unit of the calibrated quantity, defaults to ``'V'``.
        Todo:
            - Filtering the input before detecting the level
            - Average over multiple parts
            - Determine a reasonable value of the averaging coefficient
        """
        detector = LevelDetector(device=self, channel=channel, time_constant=12/frequency)
        timer = threading.Timer(interval=3, function=lambda x: self.__triggers.remove(x), args=(detector,))
        self.__triggers.append(detector)
        timer.start()
        timer.join()
        channel = self.inputs[self.inputs.index(channel)]
        channel.calibration = detector.current_level / value
        channel.unit = unit

<<<<<<< HEAD
    def _register_input_Q(self, Q=None):
        """Registers new input Q.

        This should be used to register a queue used by a Distributor. The
        queue will receive frames read while the input is active.
        For memory efficiency the input frames are not copied to individual
        queues, so in-place operations are not safe. If a Distributor needs
        to manipulate the data a copy should be made before manipulation.

        Arguments:
            Q (`~queue.Queue`, optional): The Q to register. Will be created if equal to `None`
        Returns:
            `~queue.Queue`: The registered Q.
        Note:
            The frames are NOT copied to multiple queues!
        Todo:
            Give a warning instead of an error while running.

        """
        if self.__main_thread.is_alive():
            warnings.warn('Registering new Qs while the device is running is not guaranteed to be thread safe. Stop the device and perform all setup before starting.')
        # Q = multiprocessing.Queue()
        if Q is None:
            Q = queue.Queue()
        self.__Qs.append(Q)
        return Q

    def _unregister_input_Q(self, Q):
        """Unregisters input Q.

        Removes a queue from the list of queues that receive input data.
        This method should be used by a Distributor if it is removed from
        the Device.

        Arguments:
            Q (`~queue.Queue`): The Q to remove.
        Todo:
            Give a warning instead of an error while running.
        """
        if self.__main_thread.is_alive():
            warnings.warn('Removing Qs while the device is running is not guaranteed to be thread safe. Stop the device and perform all setup before starting.')
        self.__Qs.remove(Q)

=======
>>>>>>> a7269b0e
    def add_distributor(self, distributor):
        """Adds a Distributor to the Device.

        Arguments:
            distributor: The distributor to add.
        Todo:
            Give a warning instead of an error while running.
        """
        if self.__main_thread.is_alive():
            warnings.warn('Adding distributors while the device is running if not guaranteed to be thread safe, and might not be initialized properly. Stop the device and perform all setup before starting.')
        self.__distributors.append(distributor)
        distributor.device = self

    def remove_distributor(self, distributor):
        """Removes a Distributor from the Device.

        Arguments:
            distributor: The distributor to remove.
        Todo:
            Give a warning instead of an error while running.
        """
        if self.__main_thread.is_alive():
            warnings.warn('Removing distributors while the device is running is not guaranteen to be thread safe. Stop the device and perform all setup before starting.')
        self.__distributors.remove(distributor)
        try:
            distributor.remove(self)
        except AttributeError:
            distributor.device = None

    def add_trigger(self, trigger):
        """Adds a Trigger to the Device.

        Arguments:
            trigger: The trigger to add.
        Todo:
            Give a warning instead of an error while running.
        """
        if self.__main_thread.is_alive():
            warnings.warn('Adding triggers while the device is running if not guaranteed to be thread safe, and might not be initialized properly. Stop the device and perform all setup before starting.')
        self.__triggers.append(trigger)
        trigger.device = self

    def remove_trigger(self, trigger):
        """Removes a Trigger from the Device.

        Arguments:
            trigger: The trigger to remove.
        Todo:
            Give a warning instead of an error while running.
        """
        if self.__main_thread.is_alive():
            warnings.warn('Removing triggers while the device is running is not guaranteen to be thread safe. Stop the device and perform all setup before starting.')
        self.__triggers.remove(trigger)
        trigger.device = None

    def add_generator(self, generator):
        """Adds a Generator to the Device.

        Arguments:
            generator: The generator to add.
        Note:
            The order that multiple generators are added to a device
            dictates which output channel receives data from which generator.
            The total number of generated channels must match the number of
            output channels.
        Todo:
            Give a warning instead of an error while running.
        """
        if self.__main_thread.is_alive():
            warnings.warn('Adding generators while the device is running if not guaranteed to be thread safe, and might not be initialized properly. Stop the device and perform all setup before starting.')
        self.__generators.append(generator)
        generator.device = self

    def remove_generator(self, generator):
        """Removes a Generator from the Device.

        Arguments:
            generator: The generator to remove.
        Todo:
            Give a warning instead of an error while running.
        """
        if self.__main_thread.is_alive():
            warnings.warn('Removing generators while the device is running is not guaranteen to be thread safe. Stop the device and perform all setup before starting.')
        self.__generators.remove(generator)
        generator.device = None

    def __reset(self):
        """Resets the `Device`.

        Performs a number of tasks required to restart a device after it has
        been stopped:

        - Clears all stop events
        - Resets all triggers
        - Resets all generators
        - Clears input and output activation

        """
        self.__main_stop_event.clear()
        self._hardware_stop_event.clear()
        for trigger in self.__triggers:
            trigger.reset()
        for generator in self.__generators:
            generator.reset()
        for distributor in self.__distributors:
            distributor.reset()
        self.input_active.clear()
        self.output_active.clear()

    def _Device__main_target(self):
        """Main method for a Device.

        This is the method that is executed when the device is started.
        Four other threads will be started in this method, one for generators,
        one for triggers, one for queue handling, and one for the hardware.
        This method is also responsible for creating most of the queues and
        events that connect the other threads, as well as initializing the
        distributors.
        """
        # The explicit naming of this method is needed on windows for some stange reason.
        # If we rely on the automatic name wrangling for the process target, it will not be found in device subclasses.
        self._hardware_input_Q = queue.Queue()
        self._hardware_output_Q = queue.Queue(maxsize=25)
        self._hardware_stop_event = threading.Event()
        self.__triggered_q = queue.Queue()
        self.__internal_distributor = QDistributor(device=self)
        self.__distributors.append(self.__internal_distributor)
        self.__generator_stop_event = threading.Event()

        # Start hardware in separate thread
        # Manage triggers in separate thread
        # Manage Qs in separate thread
        generator_thread = threading.Thread(target=self.__generator_target)
        hardware_thread = threading.Thread(target=self._hardware_run)
        trigger_thread = threading.Thread(target=self.__trigger_target)
        distributor_thread = threading.Thread(target=self.__distributor_target)

        generator_thread.start()
        hardware_thread.start()
        trigger_thread.start()
        distributor_thread.start()
        # self.__trigger_target()
        # self.__distributor_target()

        self.__main_stop_event.wait()

        self.__generator_stop_event.set()
        generator_thread.join()
        self._hardware_stop_event.set()
        hardware_thread.join()

        self._hardware_input_Q.put(False)
        trigger_thread.join()
        distributor_thread.join()
        self.__reset()

    def __trigger_target(self):
        """Trigger handling method.

        This method will execute as a subthread in the device, responsible
        for managing the attached triggers, and handling input data.

        Todo:
            - Pre-triggering using appropriate values
            - Post-triggering
            - Aligning triggers?
        """
        data_buffer = collections.deque(maxlen=10)
        for trigger in self.__triggers:
            trigger.setup()

        while True:
            # Wait for a frame, if none has arrived within the set timeout, go back and check stop condition
            try:
                this_frame = self._hardware_input_Q.get(timeout=self._trigger_timeout)
            except queue.Empty:
                continue
            if this_frame is False:
                # Stop signal
                break
            # Execute all triggering conditions
            scaled_frame = self._input_scaling(this_frame)
            for trig in self.__triggers:
                trig(scaled_frame)
            # Move the frame to the buffer
            data_buffer.append(this_frame)
            # If the trigger is active, move everything from the data buffer to the triggered Q
            if self.input_active.is_set():
                while len(data_buffer) > 0:
                    self.__triggered_q.put(data_buffer.popleft())

        self.__triggered_q.put(False)  # Signal the q-handler thread to stop

    def __distributor_target(self):
        """Queue handling method.

        This method will execute as a subthread in the device, responsible
        for moving data from the input (while active) to the queues used by
        Distributors.

        Todo:
            Redo the framework for Qs and distributors. If Distributors are made
            callable, we would just call all distributors with the frame. If a
            distributors needs a Q and runs some expensive processing in a different
            thread, is is easy to implement a call function for taking the frame
            and putting it in a Q owned by the distributor.
        """
        for distributor in self.__distributors:
            distributor.setup()

        while True:
            # Wait for a frame, if none has arrived within the set timeout, go back and check stop condition
            try:
                this_frame = self.__triggered_q.get(timeout=self._q_timeout)
            except queue.Empty:
                continue
            for distributor in self.__distributors:
                # Copy the frame to all output Qs
                distributor(this_frame)
            if this_frame is False:
                # Signal to stop, we have sent it to all distributors if they need it
                break

    def __generator_target(self):
        """Generator handling method.

        This method will execute as a subthread in the device, responsible
        for managing attached generators, and generating output frames from
        the generators.
        """
        for generator in self.__generators:
            generator.setup()
        use_prev_frame = False
        while not self.__generator_stop_event.is_set():
            if self.output_active.wait(timeout=self._generator_timeout):
                try:
                    if not use_prev_frame:
                        frame = np.concatenate([generator() for generator in self.__generators])
                except GeneratorStop:
                    self.output_active.clear()
                    continue
                try:
                    self._hardware_output_Q.put(frame, timeout=self._generator_timeout)
                except queue.Full:
                    use_prev_frame = True


class Channel(int):
    """Represents a channel of a device.

    Contains information about a physical channel used.

    Arguments:
        index (`int`): Zero-based index of the channel in the device.
        chtype (``'input'`` or ``'output'``): Type of channel.
        label (`str`, optional): User label for identification of the channel.
        calibration (`float`, optional): Manual calibration value.
        unit (`str`, optional): Physical unit of the calibrated channel.
    """
    @classmethod
    def from_json(cls, json_dict):
        """Creates a channel from json representation.

        Arguments:
            json_dict (`str`): json representation of a dictionary containing
                key-value pairs for the arguments of a `Channel`.
        Returns:
            `Channel`: A channel with the given specification.
        """
        return cls(**json.loads(json_dict))

    def to_json(self):
        """Create json representation of this channel.

        Returns:
            `str`: json representation.
        """
        return json.dumps(self.__dict__)

    def __new__(cls, index, *args, **kwargs):
        return super(Channel, cls).__new__(cls, index)

    def __init__(self, index, chtype, label=None, calibration=None, unit=None):
        self.index = index
        self.chtype = chtype
        self.label = label
        self.calibration = calibration
        self.unit = unit

    def __repr__(self):
        return self.__class__.__name__ + '(' + ', '.join(['{}={}'.format(key, value) for key, value in self.__dict__.items()]) + ')'

    def __str__(self):
        label_str = '' if self.label is None else ' "{}"'.format(self.label)
        calib_str = '' if self.calibration is None else ' ({:.4g} {})'.format(self.calibration, self.unit)
        ch_str = '{chtype} channel {index}'.format(chtype=self.chtype, index=self.index).capitalize()
        return '{ch}{label}{calib}'.format(ch=ch_str, label=label_str, calib=calib_str)<|MERGE_RESOLUTION|>--- conflicted
+++ resolved
@@ -223,52 +223,6 @@
         channel.calibration = detector.current_level / value
         channel.unit = unit
 
-<<<<<<< HEAD
-    def _register_input_Q(self, Q=None):
-        """Registers new input Q.
-
-        This should be used to register a queue used by a Distributor. The
-        queue will receive frames read while the input is active.
-        For memory efficiency the input frames are not copied to individual
-        queues, so in-place operations are not safe. If a Distributor needs
-        to manipulate the data a copy should be made before manipulation.
-
-        Arguments:
-            Q (`~queue.Queue`, optional): The Q to register. Will be created if equal to `None`
-        Returns:
-            `~queue.Queue`: The registered Q.
-        Note:
-            The frames are NOT copied to multiple queues!
-        Todo:
-            Give a warning instead of an error while running.
-
-        """
-        if self.__main_thread.is_alive():
-            warnings.warn('Registering new Qs while the device is running is not guaranteed to be thread safe. Stop the device and perform all setup before starting.')
-        # Q = multiprocessing.Queue()
-        if Q is None:
-            Q = queue.Queue()
-        self.__Qs.append(Q)
-        return Q
-
-    def _unregister_input_Q(self, Q):
-        """Unregisters input Q.
-
-        Removes a queue from the list of queues that receive input data.
-        This method should be used by a Distributor if it is removed from
-        the Device.
-
-        Arguments:
-            Q (`~queue.Queue`): The Q to remove.
-        Todo:
-            Give a warning instead of an error while running.
-        """
-        if self.__main_thread.is_alive():
-            warnings.warn('Removing Qs while the device is running is not guaranteed to be thread safe. Stop the device and perform all setup before starting.')
-        self.__Qs.remove(Q)
-
-=======
->>>>>>> a7269b0e
     def add_distributor(self, distributor):
         """Adds a Distributor to the Device.
 
