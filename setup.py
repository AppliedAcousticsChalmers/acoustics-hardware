from setuptools import setup
import sys
import os.path

<<<<<<< HEAD
__version__ = 'unknown'
for line in open('acoustics_hardware/__init__.py', mode='r', encoding='utf-8'):
    if line.startswith('__version__'):
        exec(line)
        break
=======
>>>>>>> 9c8e74bb

sys.path.insert(0, os.path.join(os.path.dirname(__file__), 'acoustics_hardware'))
from _version import version_manager  # We cannot import the _version module, but we can import from it.

<<<<<<< HEAD
setup(name='acoustics-hardware',
      version=__version__,
      description='Controlling hardware used in acoustic measurement systems',
      long_description=open('README.rst', mode='r', encoding='utf-8').read(),
      long_description_content_type='text/x-rst',
      url='https://github.com/AppliedAcousticsChalmers/acoustics-hardware',
      author='Carl Andersson',
      author_email='carl.andersson@chalmers.se',
      license='MIT',
      packages=['acoustics_hardware'],
      install_requires=[
          'h5py',
          'matplotlib',
          'nidaqmx;platform_system=="Windows"',
          'numpy',
          'pyserial',
          'SchunkMotionProtocol',
          'scipy',
          'sounddevice',
      ],
      )
=======
with version_manager() as version:
    setup(
        name='acoustics-hardware',
        version=version,
        description='Controlling hardware used in acoustic measurement systems',
        long_description=open('README.rst').read(),
        long_description_content_type='text/x-rst',
        url='https://github.com/AppliedAcousticsChalmers/acoustics-hardware',
        author='Carl Andersson',
        author_email='carl.andersson@chalmers.se',
        license='MIT',
        packages=['acoustics_hardware'],
        install_requires=[
            'numpy',
            'scipy',
            'h5py',
            'sounddevice',
            'nidaqmx;platform_system=="Windows"',
            'pyserial',
            'SchunkMotionProtocol',
        ],
    )
>>>>>>> 9c8e74bb
<|MERGE_RESOLUTION|>--- conflicted
+++ resolved
@@ -2,41 +2,10 @@
 import sys
 import os.path
 
-<<<<<<< HEAD
-__version__ = 'unknown'
-for line in open('acoustics_hardware/__init__.py', mode='r', encoding='utf-8'):
-    if line.startswith('__version__'):
-        exec(line)
-        break
-=======
->>>>>>> 9c8e74bb
 
 sys.path.insert(0, os.path.join(os.path.dirname(__file__), 'acoustics_hardware'))
 from _version import version_manager  # We cannot import the _version module, but we can import from it.
 
-<<<<<<< HEAD
-setup(name='acoustics-hardware',
-      version=__version__,
-      description='Controlling hardware used in acoustic measurement systems',
-      long_description=open('README.rst', mode='r', encoding='utf-8').read(),
-      long_description_content_type='text/x-rst',
-      url='https://github.com/AppliedAcousticsChalmers/acoustics-hardware',
-      author='Carl Andersson',
-      author_email='carl.andersson@chalmers.se',
-      license='MIT',
-      packages=['acoustics_hardware'],
-      install_requires=[
-          'h5py',
-          'matplotlib',
-          'nidaqmx;platform_system=="Windows"',
-          'numpy',
-          'pyserial',
-          'SchunkMotionProtocol',
-          'scipy',
-          'sounddevice',
-      ],
-      )
-=======
 with version_manager() as version:
     setup(
         name='acoustics-hardware',
@@ -58,5 +27,4 @@
             'pyserial',
             'SchunkMotionProtocol',
         ],
-    )
->>>>>>> 9c8e74bb
+    )